--- conflicted
+++ resolved
@@ -175,16 +175,9 @@
  * Closes all open connections to the database and clears all caches
  */
 Store.prototype.close = function() {
-<<<<<<< HEAD
-    this.connectionPool.stopScheduler();
-    this.connectionPool.closeConnections();
-    this.hasEntityCache() && this.entityCache.clear();
-    this.hasQueryCache() && this.queryCache.clear();
-=======
     this.connectionPool.close();
     this.entityCache && this.entityCache.clear();
     this.queryCache && this.queryCache.clear();
->>>>>>> 2199699e
 };
 
 /**
